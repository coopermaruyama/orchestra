#!/usr/bin/env python3
"""
Orchestra - Claude Code Extension Manager
Orchestrate your Claude Code workflow with focused extensions
"""

import sys
import os
import json
import shutil
from pathlib import Path
from typing import Dict, Any
from rich.console import Console
from rich.table import Table



class Orchestra:
    def __init__(self) -> None:
        self.__version__ = "0.6.0"
        self.home = Path.home()
        self.global_dir = self.home / ".claude" / "commands"
        self.local_dir = Path(".claude") / "commands"
        self.console = Console()

        # Available extensions registry
        self.extensions = {
            "task": {
                "name": "Task Monitor",
                "description": "Keep Claude focused on your task requirements. Prevents scope creep, tracks progress, and guides you through requirements step by step.",
                "commands": ["task start", "task progress", "task next", "task complete", "focus"],
                "features": [
                    "Blocks off-topic commands",
                    "Warns about scope creep",
                    "Tracks progress automatically",
                    "Guides through requirements"
                ]
            },
            "timemachine": {
                "name": "TimeMachine",
                "description": "Automatic git checkpointing for every conversation turn. Travel back in time to any previous state with full prompt history.",
                "commands": ["timemachine list", "timemachine checkout", "timemachine view", "timemachine rollback"],
                "features": [
                    "Checkpoint every user prompt",
                    "View conversation history",
                    "Rollback to any previous state",
                    "Track file modifications per turn"
                ]
            },
<<<<<<< HEAD
            "tidy": {
                "name": "Tidy",
                "description": "Automated code quality checker that ensures code meets project standards. Runs linters, formatters, and type checkers after Claude modifies files.",
                "commands": ["tidy init", "tidy check", "tidy fix", "tidy status", "tidy learn"],
                "features": [
                    "Auto-detects project type and tools",
                    "Runs checks after code modifications",
                    "Parallel execution for performance",
                    "Learns project conventions over time",
                    "Supports Python, JS/TS, Rust, and more"
=======
            "tester": {
                "name": "Tester",
                "description": "Automatically test completed tasks using calibrated testing methods. Learns your project's testing approach through interactive calibration.",
                "commands": ["tester calibrate", "tester test", "tester status"],
                "features": [
                    "Interactive calibration to learn test methods",
                    "Automatic test execution on task completion",
                    "Browser testing with Chrome automation",
                    "Smart test selection based on changes"
>>>>>>> 670c0edf
                ]
            }
        }

    def enable(self, extension: str, scope: str = "global") -> None:
        """Enable an Orchestra extension"""
        if extension not in self.extensions:
            self.console.print(f"[bold red]❌ Unknown extension:[/bold red] {extension}")
            self.console.print("[yellow]Available extensions:[/yellow]")
            for ext_id, ext_info in self.extensions.items():
                self.console.print(f"  • {ext_id} - {ext_info['name']}")
            return

        # Determine enablement directory
        if scope == "global":
            commands_dir = self.global_dir
            scripts_dir = self.home / ".claude" / "orchestra" / extension
        else:
            commands_dir = self.local_dir
            scripts_dir = Path(".claude") / "orchestra" / extension

            # Warning for project scope enablement
            self.console.print("\n[bold yellow]⚠️  Warning: Project scope enablement[/bold yellow]")
            self.console.print("[yellow]Enabling in project scope (.claude/commands/) may conflict with global enablement.[/yellow]")
            self.console.print("[yellow]Claude Code does not support conflicts between user and project level commands.[/yellow]")
            self.console.print("[yellow]Consider using global enablement (default) unless project-specific commands are required.[/yellow]\n")

        # Create directories
        commands_dir.mkdir(parents=True, exist_ok=True)
        scripts_dir.mkdir(parents=True, exist_ok=True)

        # Create shell bootstrap script
        bootstrap_dest = scripts_dir.parent / "bootstrap.sh"
        bootstrap_content = '''#!/bin/sh
# Orchestra Bootstrap Script

# Function to check if a command exists
command_exists() {
    command -v "$1" >/dev/null 2>&1
}

# Function to find python executable
find_python() {
    if command_exists python3; then
        echo "python3"
    elif command_exists python; then
        echo "python"
    else
        echo ""
    fi
}

# Function to check if orchestra is installed
check_orchestra_installed() {
    command_exists orchestra
}

# Function to show install instructions
show_install_instructions() {
    FLAG_FILE="$HOME/.claude/.orchestra-install-shown"
    if [ -f "$FLAG_FILE" ]; then
        return
    fi

    echo "============================================================"
    echo "🎼 Orchestra not installed"
    echo "============================================================"
    echo ""
    echo "This project uses Orchestra extensions for Claude Code."
    echo ""
    echo "To install Orchestra globally:"
    echo "  pip install orchestra"
    echo ""
    echo "Or install from the project:"
    echo "  pip install -e ."
    echo ""
    echo "Then enable the task extension:"
    echo "  orchestra enable task"
    echo ""
    echo "For more info: https://github.com/anthropics/orchestra"
    echo "============================================================"

    mkdir -p "$(dirname "$FLAG_FILE")"
    touch "$FLAG_FILE"
}

# Main execution
if [ $# -lt 1 ]; then
    echo "Usage: bootstrap.sh <command> [args...]"
    exit 1
fi

# For hook commands, we need to run the Python script directly
if [ "$1" = "hook" ]; then
    PYTHON=$(find_python)
    if [ -z "$PYTHON" ]; then
        echo "Error: Python not found in PATH" >&2
        exit 127
    fi

    # Determine which extension is being called based on which scripts exist
    SCRIPT_DIR="$(dirname "$0")"
    MONITOR_SCRIPT=""

    # Check for task monitor
    LOCAL_TASK="$SCRIPT_DIR/task/task_monitor.py"
    GLOBAL_TASK="$HOME/.claude/orchestra/task/task_monitor.py"

    # Check for timemachine monitor
    LOCAL_TM="$SCRIPT_DIR/timemachine/timemachine_monitor.py"
    GLOBAL_TM="$HOME/.claude/orchestra/timemachine/timemachine_monitor.py"
    
    # Check for tidy monitor
    LOCAL_TIDY="$SCRIPT_DIR/tidy/tidy_monitor.py"
    GLOBAL_TIDY="$HOME/.claude/orchestra/tidy/tidy_monitor.py"

<<<<<<< HEAD
    # Priority: local task, global task, local timemachine, global timemachine, local tidy, global tidy
=======
    # Check for tester monitor
    LOCAL_TESTER="$SCRIPT_DIR/tester/tester_monitor.py"
    GLOBAL_TESTER="$HOME/.claude/orchestra/tester/tester_monitor.py"

    # Priority: local task, global task, local timemachine, global timemachine, local tester, global tester
>>>>>>> 670c0edf
    if [ -f "$LOCAL_TASK" ]; then
        MONITOR_SCRIPT="$LOCAL_TASK"
    elif [ -f "$GLOBAL_TASK" ]; then
        MONITOR_SCRIPT="$GLOBAL_TASK"
    elif [ -f "$LOCAL_TM" ]; then
        MONITOR_SCRIPT="$LOCAL_TM"
    elif [ -f "$GLOBAL_TM" ]; then
        MONITOR_SCRIPT="$GLOBAL_TM"
<<<<<<< HEAD
    elif [ -f "$LOCAL_TIDY" ]; then
        MONITOR_SCRIPT="$LOCAL_TIDY"
    elif [ -f "$GLOBAL_TIDY" ]; then
        MONITOR_SCRIPT="$GLOBAL_TIDY"
=======
    elif [ -f "$LOCAL_TESTER" ]; then
        MONITOR_SCRIPT="$LOCAL_TESTER"
    elif [ -f "$GLOBAL_TESTER" ]; then
        MONITOR_SCRIPT="$GLOBAL_TESTER"
>>>>>>> 670c0edf
    else
        echo "Error: No monitor script found" >&2
        exit 1
    fi

    # Execute the hook
    exec "$PYTHON" "$MONITOR_SCRIPT" "$@"
fi

# For regular commands, check if orchestra is installed
if ! check_orchestra_installed; then
    show_install_instructions
    exit 1
fi

# Run orchestra with the provided arguments
exec orchestra "$@"
'''
        with open(bootstrap_dest, 'w') as f:
            f.write(bootstrap_content)

        bootstrap_dest.chmod(0o755)

        # Copy the extension script and its dependencies
        if extension == "task":
            monitor_source = Path(__file__).parent / "extensions" / "task" / "task_monitor.py"
            monitor_dest = scripts_dir / "task_monitor.py"
        elif extension == "timemachine":
            monitor_source = Path(__file__).parent / "extensions" / "timemachine" / "timemachine_monitor.py"
            monitor_dest = scripts_dir / "timemachine_monitor.py"
<<<<<<< HEAD
        elif extension == "tidy":
            monitor_source = Path(__file__).parent / "extensions" / "tidy" / "tidy_monitor.py"
            monitor_dest = scripts_dir / "tidy_monitor.py"
=======
        elif extension == "tester":
            monitor_source = Path(__file__).parent / "extensions" / "tester" / "tester_monitor.py"
            monitor_dest = scripts_dir / "tester_monitor.py"
>>>>>>> 670c0edf
        else:
            self.console.print(f"[bold red]⚠️ Warning:[/bold red] No monitor script configured for {extension}")
            return

        # Copy main script
        if monitor_source.exists():
            shutil.copy(monitor_source, monitor_dest)
            monitor_dest.chmod(0o755)
        else:
            self.console.print(f"[bold red]⚠️ Warning:[/bold red] {monitor_source.name} not found at {monitor_source}")
            return
            
        # For tidy extension, copy additional modules it depends on
        if extension == "tidy":
            tidy_modules = ["project_detector.py", "tool_runners.py"]
            for module in tidy_modules:
                module_source = Path(__file__).parent / "extensions" / "tidy" / module
                module_dest = scripts_dir / module
                if module_source.exists():
                    shutil.copy(module_source, module_dest)
                    module_dest.chmod(0o644)
                else:
                    self.console.print(f"[bold red]⚠️ Warning:[/bold red] {module} not found for tidy extension")

        # Copy orchestra.common library for dependencies
        common_source = Path(__file__).parent / "common"
        orchestra_dest = scripts_dir / "orchestra"
        common_dest = orchestra_dest / "common"

        if common_source.exists():
            # Create orchestra package directory
            orchestra_dest.mkdir(exist_ok=True)

            # Create orchestra/__init__.py
            (orchestra_dest / "__init__.py").write_text('"""Orchestra package"""')

            # Copy common directory
            if common_dest.exists():
                shutil.rmtree(common_dest)
            shutil.copytree(common_source, common_dest)

            # Make git-wip executable
            git_wip_path = common_dest / "git-wip"
            if git_wip_path.exists():
                git_wip_path.chmod(0o755)
                self.console.print(f"[bold]🔧 Made git-wip executable[/bold]")

            self.console.print(f"[bold]📦 Bundled orchestra.common library[/bold]")
        else:
            self.console.print(f"[bold red]⚠️ Warning:[/bold red] orchestra.common not found at {common_source}")

        # Install subagents for intelligent deviation detection
        self._install_subagents(extension, scope)

        # Create extension-specific commands
        if scope == "global":
            bootstrap_path = "$HOME/.claude/orchestra/bootstrap.sh"
        else:
            bootstrap_path = ".claude/orchestra/bootstrap.sh"

        if extension == "task":
            # Create the task directory for sub-commands
            task_dir = commands_dir / "task"
            task_dir.mkdir(parents=True, exist_ok=True)

            commands = {
                "start": {
                    "description": "Start a new task with intelligent guided setup",
                    "script": f"!sh {bootstrap_path} task start"
                },
                "progress": {
                    "description": "Check current task progress and see what's been completed",
                    "script": f"!sh {bootstrap_path} task status"
                },
                "next": {
                    "description": "Show the next priority action to work on",
                    "script": f"!sh {bootstrap_path} task next"
                },
                "complete": {
                    "description": "Mark the current requirement as complete and see what's next",
                    "script": f"!sh {bootstrap_path} task complete"
                }
            }

            # Write individual command files
            for cmd_name, cmd_info in commands.items():
                cmd_content = f"""---
allowed-tools: Bash(*)
description: {cmd_info['description']}
---

{cmd_info['script']}

<!-- AUTO-GENERATED BY ORCHESTRA: {extension} -->"""

                with open(task_dir / f"{cmd_name}.md", 'w') as f:
                    f.write(cmd_content)

            # Also create a /focus command at the root level
            focus_content = f"""---
allowed-tools: Bash(*)
description: Quick reminder of what you should be working on right now
---

!sh {bootstrap_path} task focus

<!-- AUTO-GENERATED BY ORCHESTRA: {extension} -->"""

            with open(commands_dir / "focus.md", 'w') as f:
                f.write(focus_content)

        elif extension == "timemachine":
            # Create the timemachine directory for sub-commands
            tm_dir = commands_dir / "timemachine"
            tm_dir.mkdir(parents=True, exist_ok=True)

            commands = {
                "list": {
                    "description": "View a list of conversation checkpoints",
                    "script": f"!sh {bootstrap_path} timemachine list"
                },
                "checkout": {
                    "description": "Checkout a specific checkpoint by ID",
                    "script": f"!sh {bootstrap_path} timemachine checkout $ARGUMENTS"
                },
                "view": {
                    "description": "View full details of a checkpoint",
                    "script": f"!sh {bootstrap_path} timemachine view $ARGUMENTS"
                },
                "rollback": {
                    "description": "Rollback n conversation turns",
                    "script": f"!sh {bootstrap_path} timemachine rollback $ARGUMENTS"
                }
            }

            # Write individual command files
            for cmd_name, cmd_info in commands.items():
                cmd_content = f"""---
allowed-tools: Bash(*)
description: {cmd_info['description']}
---

{cmd_info['script']}

<!-- AUTO-GENERATED BY ORCHESTRA: {extension} -->"""

                with open(tm_dir / f"{cmd_name}.md", 'w') as f:
                    f.write(cmd_content)
                    
        elif extension == "tidy":
            # Create the tidy directory for sub-commands
            tidy_dir = commands_dir / "tidy"
            tidy_dir.mkdir(parents=True, exist_ok=True)

            commands = {
                "init": {
                    "description": "Interactive setup wizard to configure code quality tools",
                    "script": f"!sh {bootstrap_path} tidy init"
                },
                "check": {
                    "description": "Run code quality checks on all or specified files",
                    "script": f"!sh {bootstrap_path} tidy check $ARGUMENTS"
                },
                "fix": {
                    "description": "Auto-fix code quality issues where possible",
                    "script": f"!sh {bootstrap_path} tidy fix $ARGUMENTS"
                },
                "status": {
                    "description": "Show current configuration and last check results",
                    "script": f"!sh {bootstrap_path} tidy status"
                },
                "learn": {
                    "description": "Add do/don't examples to help Claude learn project conventions",
                    "script": f"!sh {bootstrap_path} tidy learn $ARGUMENTS"
                }
            }

            # Write individual command files
            for cmd_name, cmd_info in commands.items():
                cmd_content = f"""---
allowed-tools: Bash(*)
description: {cmd_info['description']}
---

{cmd_info['script']}

<!-- AUTO-GENERATED BY ORCHESTRA: {extension} -->"""

                with open(tidy_dir / f"{cmd_name}.md", 'w') as f:
                    f.write(cmd_content)

        elif extension == "tester":
            # Create the tester directory for sub-commands
            tester_dir = commands_dir / "tester"
            tester_dir.mkdir(parents=True, exist_ok=True)

            commands = {
                "calibrate": {
                    "description": "Set up testing for your project through interactive calibration",
                    "script": f"!sh {bootstrap_path} tester calibrate"
                },
                "test": {
                    "description": "Run tests for completed tasks",
                    "script": f"!sh {bootstrap_path} tester test"
                },
                "status": {
                    "description": "Show calibration status and test results",
                    "script": f"!sh {bootstrap_path} tester status"
                }
            }

            # Write individual command files
            for cmd_name, cmd_info in commands.items():
                cmd_content = f"""---
allowed-tools: Bash(*)
description: {cmd_info['description']}
---

{cmd_info['script']}

<!-- AUTO-GENERATED BY ORCHESTRA: {extension} -->"""

                with open(tester_dir / f"{cmd_name}.md", 'w') as f:
                    f.write(cmd_content)

        # Create hooks configuration for Claude Code settings format
        # Both extensions use the same hooks - the bootstrap script determines which one runs
        hooks_config = {
            "hooks": {
                "PreToolUse": [
                    {
                        "matcher": "*",
                        "hooks": [
                            {
                                "type": "command",
                                "command": f"sh {bootstrap_path} hook PreToolUse"
                            }
                        ]
                    }
                ],
                "PostToolUse": [
                    {
                        "matcher": "*",
                        "hooks": [
                            {
                                "type": "command",
                                "command": f"sh {bootstrap_path} hook PostToolUse"
                            }
                        ]
                    }
                ],
                "UserPromptSubmit": [
                    {
                        "hooks": [
                            {
                                "type": "command",
                                "command": f"sh {bootstrap_path} hook UserPromptSubmit"
                            }
                        ]
                    }
                ],
                # "TodoWrite": [
                #     {
                #         "matcher": "*",
                #         "hooks": [
                #             {
                #                 "type": "command",
                #                 "command": f"sh {bootstrap_path} hook TodoWrite"
                #             }
                #         ]
                #     }
                # ],
                # "Task": [
                #     {
                #         "matcher": "*",
                #         "hooks": [
                #             {
                #                 "type": "command",
                #                 "command": f"sh {bootstrap_path} hook Task"
                #             }
                #         ]
                #     }
                # ],
                "Stop": [
                    {
                        "hooks": [
                            {
                                "type": "command",
                                "command": f"sh {bootstrap_path} hook Stop"
                            }
                        ]
                    }
                ],
                "SubagentStop": [
                    {
                        "hooks": [
                            {
                                "type": "command",
                                "command": f"sh {bootstrap_path} hook SubagentStop"
                            }
                        ]
                    }
                ],
                "PreCompact": [
                    {
                        "hooks": [
                            {
                                "type": "command",
                                "command": f"sh {bootstrap_path} hook PreCompact"
                            }
                        ]
                    }
                ]
            }
        }

        # Write or update settings file with hooks
        settings_file = commands_dir.parent / "settings.json"
        if settings_file.exists():
            with open(settings_file, 'r') as f:
                existing_settings: Dict[str, Any] = json.load(f)
        else:
            existing_settings = {
                "$schema": "https://json.schemastore.org/claude-code-settings.json"
            }

        # Merge hooks configuration
        if "hooks" in existing_settings:
            # Update existing hooks
            for event_name, event_hooks in hooks_config["hooks"].items():
                existing_settings["hooks"][event_name] = event_hooks
        else:
            existing_settings["hooks"] = hooks_config["hooks"]

        with open(settings_file, 'w') as f:
            json.dump(existing_settings, f, indent=2)

        self.console.print(f"[bold green]✅ Enabled {extension}[/bold green] ({scope} scope)")
        self.console.print(f"[bold]📁 Commands:[/bold]")

        if extension == "task":
            self.console.print(f"   [dim]-[/dim] {commands_dir / 'task'}/*.md (sub-commands)")
            self.console.print(f"   [dim]-[/dim] {commands_dir / 'focus.md'}")
            start_cmd = "/task start"
        elif extension == "timemachine":
            self.console.print(f"   [dim]-[/dim] {commands_dir / 'timemachine'}/*.md (sub-commands)")
            start_cmd = "/timemachine list"
<<<<<<< HEAD
        elif extension == "tidy":
            self.console.print(f"   [dim]-[/dim] {commands_dir / 'tidy'}/*.md (sub-commands)")
            start_cmd = "/tidy init"
        else:
            start_cmd = f"/{extension}"
=======
        elif extension == "tester":
            self.console.print(f"   [dim]-[/dim] {commands_dir / 'tester'}/*.md (sub-commands)")
            start_cmd = "/tester calibrate"
>>>>>>> 670c0edf

        self.console.print(f"[bold]🚀 Bootstrap:[/bold] {scripts_dir.parent / 'bootstrap.sh'}")
        self.console.print(f"[bold]🪝 Hooks:[/bold] Configured in {settings_file}")
        self.console.print(f"\n[bold yellow]🎯 Start with:[/bold yellow] [cyan]{start_cmd}[/cyan]")
        self.console.print(f"\n[dim]Note: Commands will work for team members even without Orchestra installed[/dim]")

    def _install_subagents(self, extension: str, scope: str) -> None:
        """Install subagents for an extension"""
<<<<<<< HEAD
        if extension not in ["task", "tidy"]:
            return  # Only task and tidy currently use subagents
=======
        if extension not in ["task", "tester"]:
            return  # Only task and tester use subagents
>>>>>>> 670c0edf

        # Determine agents directory
        if scope == "global":
            agents_dir = self.home / ".claude" / "agents"
        else:
            agents_dir = Path(".claude") / "agents"

        agents_dir.mkdir(parents=True, exist_ok=True)

        # Copy subagent templates
        source_agents_dir = Path(__file__).parent / "extensions" / extension / "agents"
        if source_agents_dir.exists():
            agent_count = 0
            for agent_file in source_agents_dir.glob("*.md"):
                dest_file = agents_dir / agent_file.name
                shutil.copy(agent_file, dest_file)
                agent_count += 1

            if agent_count > 0:
                if extension == "task":
                    self.console.print(f"[bold green]🤖 Installed {agent_count} subagents[/bold green] for intelligent deviation detection")
                elif extension == "tidy":
                    self.console.print(f"[bold green]🤖 Installed {agent_count} subagents[/bold green] for code quality analysis")

    def list_extensions(self) -> None:
        """List enabled extensions"""
        self.console.print("[bold blue]🎼 Orchestra Extensions[/bold blue]\n")

        # Check global extensions
        if self.global_dir.exists():
            global_exts = [f.stem for f in self.global_dir.glob("*.md")]
            if global_exts:
                self.console.print("[bold yellow]Global extensions:[/bold yellow]")
                for ext in global_exts:
                    self.console.print(f"  [green]•[/green] {ext}")
                self.console.print()

        # Check local extensions
        if self.local_dir.exists():
            local_exts = [f.stem for f in self.local_dir.glob("*.md")]
            if local_exts:
                self.console.print("[bold yellow]Local extensions:[/bold yellow]")
                for ext in local_exts:
                    self.console.print(f"  [green]•[/green] {ext}")
                self.console.print()

        self.console.print("[bold yellow]Available to enable:[/bold yellow]")
        for ext_id, ext_info in self.extensions.items():
            # Check if already installed
            local_installed = (self.local_dir / "task" if ext_id == "task" else self.local_dir / ext_id).exists()
            global_installed = (self.global_dir / "task" if ext_id == "task" else self.global_dir / ext_id).exists()

            if not local_installed and not global_installed:
                self.console.print(f"  [dim]•[/dim] {ext_id} : [italic]{ext_info['description'][:60]}...[/italic]")

    def disable(self, extension: str, scope: str = "global") -> None:
        """Disable an extension"""
        if scope == "global":
            commands_dir = self.global_dir
            scripts_dir = self.home / ".claude" / "orchestra" / extension
            agents_dir = self.home / ".claude" / "agents"
        else:
            commands_dir = self.local_dir
            scripts_dir = Path(".claude") / "orchestra" / extension
            agents_dir = Path(".claude") / "agents"

        removed = False

        # Helper function to check if file was generated by Orchestra
        def is_orchestra_generated(file_path: Path, expected_extension: str) -> bool:
            """Check if a file has the Orchestra auto-generated comment"""
            if not file_path.exists():
                return False

            try:
                with open(file_path, 'r') as f:
                    content = f.read().strip()
                    # Check if the file ends with the auto-generated comment
                    return content.endswith(f"<!-- AUTO-GENERATED BY ORCHESTRA: {expected_extension} -->")
            except Exception:
                return False

        # Remove command files if they were generated by Orchestra
        if extension == "task":
            # Remove task sub-commands
            task_dir = commands_dir / "task"
            if task_dir.exists() and task_dir.is_dir():
                removed_count = 0
                for cmd_file in task_dir.glob("*.md"):
                    if is_orchestra_generated(cmd_file, extension):
                        cmd_file.unlink()
                        removed_count += 1
                        removed = True

                # Remove the task directory if it's empty
                if removed_count > 0 and not any(task_dir.iterdir()):
                    task_dir.rmdir()

            # Remove focus.md if it was generated by Orchestra
            focus_file = commands_dir / "focus.md"
            if is_orchestra_generated(focus_file, extension):
                focus_file.unlink()
                removed = True

        elif extension == "timemachine":
            # Remove timemachine sub-commands
            tm_dir = commands_dir / "timemachine"
            if tm_dir.exists() and tm_dir.is_dir():
                removed_count = 0
                for cmd_file in tm_dir.glob("*.md"):
                    if is_orchestra_generated(cmd_file, extension):
                        cmd_file.unlink()
                        removed_count += 1
                        removed = True

                # Remove the timemachine directory if it's empty
                if removed_count > 0 and not any(tm_dir.iterdir()):
                    tm_dir.rmdir()
                    
        elif extension == "tidy":
            # Remove tidy sub-commands
            tidy_dir = commands_dir / "tidy"
            if tidy_dir.exists() and tidy_dir.is_dir():
                removed_count = 0
                for cmd_file in tidy_dir.glob("*.md"):
                    if is_orchestra_generated(cmd_file, extension):
                        cmd_file.unlink()
                        removed_count += 1
                        removed = True

                # Remove the tidy directory if it's empty
                if removed_count > 0 and not any(tidy_dir.iterdir()):
                    tidy_dir.rmdir()

        elif extension == "tester":
            # Remove tester sub-commands
            tester_dir = commands_dir / "tester"
            if tester_dir.exists() and tester_dir.is_dir():
                removed_count = 0
                for cmd_file in tester_dir.glob("*.md"):
                    if is_orchestra_generated(cmd_file, extension):
                        cmd_file.unlink()
                        removed_count += 1
                        removed = True

                # Remove the tester directory if it's empty
                if removed_count > 0 and not any(tester_dir.iterdir()):
                    tester_dir.rmdir()

        # Remove subagents if they were generated by Orchestra
        if agents_dir.exists():
            if extension == "task":
                agent_files = ["off-topic-detector.md", "over-engineering-detector.md", "scope-creep-detector.md"]
<<<<<<< HEAD
                for agent_file in agent_files:
                    agent_path = agents_dir / agent_file
                    if agent_path.exists():
                        try:
                            with open(agent_path, 'r') as f:
                                # Check if it's our agent by looking for specific content
                                content = f.read()
                                if "Orchestra Task Monitor" in content or "scope creep" in content:
                                    agent_path.unlink()
                                    removed = True
                        except Exception:
                            pass
            elif extension == "tidy":
                agent_files = ["code-quality-analyzer.md", "fix-suggester.md"]
                for agent_file in agent_files:
                    agent_path = agents_dir / agent_file
                    if agent_path.exists():
                        try:
                            with open(agent_path, 'r') as f:
                                # Check if it's our agent by looking for specific content
                                content = f.read()
                                if "code quality analyzer" in content or "fix suggestion specialist" in content:
                                    agent_path.unlink()
                                    removed = True
                        except Exception:
                            pass
=======
                content_check = lambda c: "Orchestra Task Monitor" in c or "scope creep" in c
            elif extension == "tester":
                agent_files = ["test-calibrator.md", "test-runner.md"]
                content_check = lambda c: "Test Calibrator" in c or "Test Runner" in c
            else:
                agent_files = []
                content_check = lambda c: False

            for agent_file in agent_files:
                agent_path = agents_dir / agent_file
                if agent_path.exists():
                    try:
                        with open(agent_path, 'r') as f:
                            # Check if it's our agent by looking for specific content
                            content = f.read()
                            if content_check(content):
                                agent_path.unlink()
                                removed = True
                    except Exception:
                        pass
>>>>>>> 670c0edf

        # Remove scripts directory (always safe to remove as it's only for Orchestra)
        if scripts_dir.exists():
            shutil.rmtree(scripts_dir)
            removed = True

        # Remove bootstrap.sh if no other extensions are using it
        bootstrap_path = scripts_dir.parent / "bootstrap.sh"
        if bootstrap_path.exists():
            # Check if any other extension directories exist
            orchestra_dir = scripts_dir.parent
            other_extensions = [d for d in orchestra_dir.iterdir()
                              if d.is_dir() and d.name != extension and d.name != "bootstrap.sh"]

            if not other_extensions:
                bootstrap_path.unlink()
                # Remove orchestra directory if empty
                if not any(orchestra_dir.iterdir()):
                    orchestra_dir.rmdir()

        # Clean up hooks from settings.json
        settings_file = commands_dir.parent / "settings.json"
        if settings_file.exists() and extension == "task":
            try:
                with open(settings_file, 'r') as f:
                    settings = json.load(f)

                if "hooks" in settings:
                    # Remove task specific hooks
                    bootstrap_command = f"sh {bootstrap_path} hook"

                    for event_name in ["PreToolUse", "PostToolUse", "UserPromptSubmit", "Stop", "SubagentStop"]:
                        if event_name in settings["hooks"]:
                            # Filter out Orchestra hooks
                            if isinstance(settings["hooks"][event_name], list):
                                settings["hooks"][event_name] = [
                                    hook for hook in settings["hooks"][event_name]
                                    if not (isinstance(hook, dict) and
                                           hook.get("hooks", [{}])[0].get("command", "").startswith(bootstrap_command))
                                ]

                                # Remove empty hook arrays
                                if not settings["hooks"][event_name]:
                                    del settings["hooks"][event_name]

                    # Remove hooks key if empty
                    if not settings["hooks"]:
                        del settings["hooks"]

                # Write back the cleaned settings
                with open(settings_file, 'w') as f:
                    json.dump(settings, f, indent=2)

            except Exception as e:
                self.console.print(f"[yellow]⚠️ Warning: Could not clean up hooks from settings.json: {e}[/yellow]")

        if removed:
            self.console.print(f"[bold green]✅ Disabled {extension}[/bold green]")
        else:
            self.console.print(f"[bold red]❌ Extension not found:[/bold red] {extension}")

def main() -> None:
    console = Console()

    if len(sys.argv) < 2:
        # Title
        console.print("\n[bold blue]🎼 Orchestra[/bold blue] - [italic]Claude Code Extension Manager[/italic]\n")

        # Usage
        console.print("[bold yellow]Usage:[/bold yellow] orchestra <command> [options]\n")

        # Commands table
        commands_table = Table(show_header=False, box=None, padding=(0, 2))
        commands_table.add_column("Command", style="bold cyan")
        commands_table.add_column("Description")

        console.print("[bold yellow]Commands:[/bold yellow]")
        commands_table.add_row("enable [extension] [--project]", "Enable an extension or all if none specified")
        commands_table.add_row("disable <extension> [--project]", "Disable an extension (default: global)")
        commands_table.add_row("list", "List enabled extensions")
        commands_table.add_row("logs [extension] [options]", "View or manage extension logs")
        commands_table.add_row("task <subcommand>", "Run task monitor commands")
        commands_table.add_row("timemachine <subcommand>", "Run timemachine commands")
        commands_table.add_row("tester <subcommand>", "Run tester commands")
        console.print(commands_table)

        # Task subcommands
        console.print("\n[bold yellow]Task Monitor Commands:[/bold yellow]")
        task_table = Table(show_header=False, box=None, padding=(0, 2))
        task_table.add_column("Subcommand", style="bold green")
        task_table.add_column("Description")

        task_table.add_row("start", "Interactive task setup")
        task_table.add_row("status", "Check current progress")
        task_table.add_row("next", "Show next priority action")
        task_table.add_row("complete", "Mark current requirement done")
        task_table.add_row("focus", "Quick focus reminder")
        console.print(task_table)

        # TimeMachine subcommands
        console.print("\n[bold yellow]TimeMachine Commands:[/bold yellow]")
        tm_table = Table(show_header=False, box=None, padding=(0, 2))
        tm_table.add_column("Subcommand", style="bold green")
        tm_table.add_column("Description")

        tm_table.add_row("list", "View conversation checkpoints")
        tm_table.add_row("checkout <id>", "Checkout a specific checkpoint")
        tm_table.add_row("view <id>", "View checkpoint details")
        tm_table.add_row("rollback <n>", "Rollback n conversation turns")
        console.print(tm_table)

        # Tester subcommands
        console.print("\n[bold yellow]Tester Commands:[/bold yellow]")
        tester_table = Table(show_header=False, box=None, padding=(0, 2))
        tester_table.add_column("Subcommand", style="bold green")
        tester_table.add_column("Description")

        tester_table.add_row("calibrate", "Set up testing through interactive calibration")
        tester_table.add_row("test", "Run tests for completed tasks")
        tester_table.add_row("status", "Show calibration status and test results")
        console.print(tester_table)

        # Available Extensions
        console.print("\n[bold yellow]Available Extensions:[/bold yellow]")
        extensions_table = Table(show_header=False, box=None, padding=(0, 2))
        extensions_table.add_column("Extension", style="bold magenta")
        extensions_table.add_column("Description")

        # Get extensions from Orchestra instance
        temp_orchestra = Orchestra()
        for ext_id, ext_info in temp_orchestra.extensions.items():
            extensions_table.add_row(
                ext_id,
                str(ext_info['description'])
            )
        console.print(extensions_table)

        # Examples
        console.print("\n[bold yellow]Examples:[/bold yellow]")
        console.print("  [dim]$[/dim] orchestra enable           # Enable all extensions")
        console.print("  [dim]$[/dim] orchestra enable task      # Enable specific extension")
        console.print("  [dim]$[/dim] orchestra enable task --project")
        console.print("  [dim]$[/dim] orchestra task start")
        console.print("  [dim]$[/dim] orchestra task status\n")
        return

    orchestra = Orchestra()
    command = sys.argv[1]
    if command == "version":
        console.print(f"[bold blue]Orchestra Version:[/bold blue] {orchestra.__version__}")
        return
    if command == "enable":
        if len(sys.argv) < 3:
            # No extension specified, enable all
            console.print("[bold blue]🎼 Enabling all Orchestra extensions...[/bold blue]\n")
            scope = "global"  # Default to global
            
            # Enable each extension
            for ext_id in orchestra.extensions.keys():
                console.print(f"\n[bold cyan]📦 Enabling {ext_id}...[/bold cyan]")
                orchestra.enable(ext_id, scope)
            
            console.print("\n[bold green]✨ All extensions enabled![/bold green]")
            console.print("\n[bold yellow]Quick start commands:[/bold yellow]")
            console.print("  [cyan]/task start[/cyan]         - Start a new focused task")
            console.print("  [cyan]/timemachine list[/cyan]   - View conversation checkpoints")
            console.print("  [cyan]/tester calibrate[/cyan]   - Set up testing for your project")
            return

        extension = sys.argv[2]
        scope = "local" if "--project" in sys.argv else "global"
        orchestra.enable(extension, scope)

    elif command == "disable":
        if len(sys.argv) < 3:
            console.print("[bold yellow]Usage:[/bold yellow] orchestra disable <extension> [--project]")
            console.print("[dim]Default: Disables from global scope (~/.claude/commands/)[/dim]")
            return

        extension = sys.argv[2]
        scope = "local" if "--project" in sys.argv else "global"
        orchestra.disable(extension, scope)

    elif command == "list":
        orchestra.list_extensions()

    elif command == "task":
        # Direct task command execution
        if len(sys.argv) < 3:
            console.print("\n[bold yellow]Usage:[/bold yellow] orchestra task <subcommand>\n")

            console.print("[bold yellow]Subcommands:[/bold yellow]")
            subcommands_table = Table(show_header=False, box=None, padding=(0, 2))
            subcommands_table.add_column("Command", style="bold green")
            subcommands_table.add_column("Description")

            subcommands_table.add_row("start", "Interactive task setup")
            subcommands_table.add_row("status", "Check current progress")
            subcommands_table.add_row("next", "Show next priority action")
            subcommands_table.add_row("complete", "Mark current requirement done")
            subcommands_table.add_row("focus", "Quick focus reminder")

            console.print(subcommands_table)
            console.print()
            return

        subcommand = sys.argv[2]

        # Find the task_monitor.py script
        local_script = Path(".claude") / "orchestra" / "task" / "task_monitor.py"
        global_script = Path.home() / ".claude" / "orchestra" / "task" / "task_monitor.py"

        script_path = None
        if local_script.exists():
            script_path = local_script
        elif global_script.exists():
            script_path = global_script
        else:
            console.print("[bold red]❌ Task monitor not enabled.[/bold red] Run: [cyan]orchestra enable task[/cyan]")
            return

        # Execute the task monitor script with the subcommand
        import subprocess
        try:
            # Pass through any additional arguments
            args = [sys.executable, str(script_path), subcommand] + sys.argv[3:]
            subprocess.run(args, check=False)
        except Exception as e:
            console.print(f"[bold red]❌ Error running task command:[/bold red] {e}")

    elif command == "timemachine":
        # Direct timemachine command execution
        if len(sys.argv) < 3:
            console.print("\n[bold yellow]Usage:[/bold yellow] orchestra timemachine <subcommand>\n")

            console.print("[bold yellow]Subcommands:[/bold yellow]")
            subcommands_table = Table(show_header=False, box=None, padding=(0, 2))
            subcommands_table.add_column("Command", style="bold green")
            subcommands_table.add_column("Description")

            subcommands_table.add_row("list", "View conversation checkpoints")
            subcommands_table.add_row("checkout <id>", "Checkout a specific checkpoint")
            subcommands_table.add_row("view <id>", "View checkpoint details")
            subcommands_table.add_row("rollback <n>", "Rollback n conversation turns")

            console.print(subcommands_table)
            console.print()
            return

        subcommand = sys.argv[2]

        # Find the timemachine_monitor.py script
        local_script = Path(".claude") / "orchestra" / "timemachine" / "timemachine_monitor.py"
        global_script = Path.home() / ".claude" / "orchestra" / "timemachine" / "timemachine_monitor.py"

        script_path = None
        if local_script.exists():
            script_path = local_script
        elif global_script.exists():
            script_path = global_script
        else:
            console.print("[bold red]❌ TimeMachine not enabled.[/bold red] Run: [cyan]orchestra enable timemachine[/cyan]")
            return

        # Execute the timemachine monitor script with the subcommand
        import subprocess
        try:
            # Pass through any additional arguments
            args = [sys.executable, str(script_path), subcommand] + sys.argv[3:]
            subprocess.run(args, check=False)
        except Exception as e:
            console.print(f"[bold red]❌ Error running timemachine command:[/bold red] {e}")

    elif command == "tester":
        # Direct tester command execution
        if len(sys.argv) < 3:
            console.print("\n[bold yellow]Usage:[/bold yellow] orchestra tester <subcommand>\n")

            console.print("[bold yellow]Subcommands:[/bold yellow]")
            subcommands_table = Table(show_header=False, box=None, padding=(0, 2))
            subcommands_table.add_column("Command", style="bold green")
            subcommands_table.add_column("Description")

            subcommands_table.add_row("calibrate", "Set up testing for your project through interactive calibration")
            subcommands_table.add_row("test", "Run tests for completed tasks")
            subcommands_table.add_row("status", "Show calibration status and test results")

            console.print(subcommands_table)
            console.print()
            return

        subcommand = sys.argv[2]

        # Find the tester_monitor.py script
        local_script = Path(".claude") / "orchestra" / "tester" / "tester_monitor.py"
        global_script = Path.home() / ".claude" / "orchestra" / "tester" / "tester_monitor.py"

        script_path = None
        if local_script.exists():
            script_path = local_script
        elif global_script.exists():
            script_path = global_script
        else:
            console.print("[bold red]❌ Tester not enabled.[/bold red] Run: [cyan]orchestra enable tester[/cyan]")
            return

        # Execute the tester monitor script with the subcommand
        import subprocess
        try:
            # Pass through any additional arguments
            args = [sys.executable, str(script_path), subcommand] + sys.argv[3:]
            subprocess.run(args, check=False)
        except Exception as e:
            console.print(f"[bold red]❌ Error running tester command:[/bold red] {e}")

    elif command == "logs":
        # View extension logs
        import subprocess

        # Parse arguments
        extension_filter = None
        tail_mode = False
        clear_logs = False

        for arg in sys.argv[2:]:
            if arg == "--tail" or arg == "-f":
                tail_mode = True
            elif arg == "--clear":
                clear_logs = True
            elif arg == "--help" or arg == "-h":
                console.print("\n[bold yellow]Usage:[/bold yellow] orchestra logs [extension] [--tail] [--clear]\n")
                console.print("[bold yellow]Options:[/bold yellow]")
                console.print("  [dim]extension[/dim]  Filter logs for specific extension (task, timemachine)")
                console.print("  [dim]--tail[/dim]     Follow log output (like tail -f)")
                console.print("  [dim]--clear[/dim]    Clear all Orchestra logs")
                console.print("\n[bold yellow]Examples:[/bold yellow]")
                console.print("  [dim]$[/dim] orchestra logs           # View all logs")
                console.print("  [dim]$[/dim] orchestra logs task      # View task monitor logs")
                console.print("  [dim]$[/dim] orchestra logs --tail    # Follow all logs")
                console.print("  [dim]$[/dim] orchestra logs --clear   # Clear all logs\n")
                return
            elif not arg.startswith("-"):
                extension_filter = arg

        # Find log files
        log_patterns = []
        if extension_filter:
            if extension_filter == "task":
                log_patterns.append("task_monitor.log")
            elif extension_filter == "timemachine":
                log_patterns.append("timemachine.log")
            else:
                console.print(f"[bold red]❌ Unknown extension:[/bold red] {extension_filter}")
                console.print("[dim]Valid extensions: task, timemachine[/dim]")
                return
        else:
            # Look for all Orchestra logs
            log_patterns.extend(["task_monitor.log", "timemachine.log"])

        # Search for log files in common temp directories
        import platform

        log_files = []
        temp_roots = []

        if platform.system() == "Darwin":  # macOS
            temp_roots.append("/var/folders")
            temp_roots.append("/tmp")
        elif platform.system() == "Linux":
            temp_roots.append("/tmp")
            temp_roots.append("/var/tmp")
        elif platform.system() == "Windows":
            temp_roots.append(os.environ.get("TEMP", ""))
            temp_roots.append(os.environ.get("TMP", ""))

        # Find log files
        for root in temp_roots:
            if not root or not os.path.exists(root):
                continue

            try:
                # Use find command for efficiency
                for pattern in log_patterns:
                    if platform.system() == "Windows":
                        # Windows find command is different
                        cmd = ["where", "/r", root, pattern]
                    else:
                        # Unix-like find command
                        cmd = ["find", root, "-name", pattern, "-type", "f"]

                    result = subprocess.run(cmd, capture_output=True, text=True, stderr=subprocess.DEVNULL)
                    if result.returncode == 0 and result.stdout:
                        files = result.stdout.strip().split('\n')
                        log_files.extend([f for f in files if f and os.path.exists(f)])
            except Exception:
                # Fallback to manual search if find fails
                try:
                    for dirpath, _, filenames in os.walk(root):
                        if "claude" in dirpath.lower():
                            for pattern in log_patterns:
                                for filename in filenames:
                                    if filename == pattern:
                                        log_files.append(os.path.join(dirpath, filename))
                except Exception:
                    pass

        # Remove duplicates
        log_files = list(set(log_files))

        if clear_logs:
            # Clear logs
            if not log_files:
                console.print("[yellow]No Orchestra logs found to clear.[/yellow]")
                return

            console.print(f"[bold yellow]Found {len(log_files)} log file(s):[/bold yellow]")
            for log_file in log_files:
                console.print(f"  [dim]-[/dim] {log_file}")

            # Confirm
            console.print("\n[bold red]⚠️  This will delete all Orchestra logs.[/bold red]")
            response = console.input("Continue? [y/N]: ")

            if response.lower() == 'y':
                cleared = 0
                for log_file in log_files:
                    try:
                        os.unlink(log_file)
                        cleared += 1
                    except Exception as e:
                        console.print(f"[red]Failed to delete {log_file}: {e}[/red]")

                console.print(f"[bold green]✅ Cleared {cleared} log file(s)[/bold green]")
            else:
                console.print("[yellow]Cancelled.[/yellow]")
            return

        if not log_files:
            console.print("[yellow]No Orchestra logs found.[/yellow]")
            console.print("[dim]Logs are created when extensions are used in Claude Code.[/dim]")
            console.print("[dim]Try running a command first, e.g., 'orchestra task status'[/dim]")
            return

        # Display or tail logs
        if tail_mode:
            console.print(f"[bold green]📜 Following {len(log_files)} log file(s):[/bold green]")
            for log_file in log_files:
                console.print(f"  [dim]-[/dim] {log_file}")
            console.print("\n[dim]Press Ctrl+C to stop...[/dim]\n")

            # Use tail -f on the log files
            try:
                if platform.system() == "Windows":
                    # Windows doesn't have tail, use PowerShell
                    cmd = ["powershell", "-Command", f"Get-Content {' '.join(log_files)} -Wait"]
                else:
                    cmd = ["tail", "-f"] + log_files

                subprocess.run(cmd)
            except KeyboardInterrupt:
                console.print("\n[yellow]Stopped tailing logs.[/yellow]")
        else:
            # Display logs with nice formatting
            console.print(f"[bold green]📜 Orchestra Logs[/bold green] ({len(log_files)} file(s) found)\n")

            for log_file in log_files:
                # Extract extension name from log file
                if "task_monitor.log" in log_file:
                    ext_name = "Task Monitor"
                    ext_color = "cyan"
                elif "timemachine.log" in log_file:
                    ext_name = "TimeMachine"
                    ext_color = "magenta"
                else:
                    ext_name = "Unknown"
                    ext_color = "white"

                console.print(f"[bold {ext_color}]═══ {ext_name} ═══[/bold {ext_color}]")
                console.print(f"[dim]{log_file}[/dim]")

                try:
                    with open(log_file, 'r') as f:
                        # Read last 50 lines by default
                        lines = f.readlines()
                        if len(lines) > 50:
                            console.print(f"[dim]... showing last 50 lines (file has {len(lines)} total) ...[/dim]")
                            lines = lines[-50:]

                        for line in lines:
                            line = line.rstrip()
                            # Color code log levels
                            if "ERROR" in line or "CRITICAL" in line:
                                console.print(f"[red]{line}[/red]")
                            elif "WARNING" in line:
                                console.print(f"[yellow]{line}[/yellow]")
                            elif "DEBUG" in line:
                                console.print(f"[dim]{line}[/dim]")
                            elif "INFO" in line:
                                console.print(f"[blue]{line}[/blue]")
                            else:
                                console.print(line)

                except Exception as e:
                    console.print(f"[red]Error reading log: {e}[/red]")

                console.print()  # Empty line between logs

            console.print("[dim]Tip: Use 'orchestra logs --tail' to follow logs in real-time[/dim]")

    else:
        console.print(f"[bold red]Unknown command:[/bold red] {command}")
        console.print("Run [cyan]'orchestra'[/cyan] for help")

if __name__ == "__main__":
    main()<|MERGE_RESOLUTION|>--- conflicted
+++ resolved
@@ -47,7 +47,6 @@
                     "Track file modifications per turn"
                 ]
             },
-<<<<<<< HEAD
             "tidy": {
                 "name": "Tidy",
                 "description": "Automated code quality checker that ensures code meets project standards. Runs linters, formatters, and type checkers after Claude modifies files.",
@@ -58,7 +57,8 @@
                     "Parallel execution for performance",
                     "Learns project conventions over time",
                     "Supports Python, JS/TS, Rust, and more"
-=======
+                ]
+            },
             "tester": {
                 "name": "Tester",
                 "description": "Automatically test completed tasks using calibrated testing methods. Learns your project's testing approach through interactive calibration.",
@@ -68,7 +68,6 @@
                     "Automatic test execution on task completion",
                     "Browser testing with Chrome automation",
                     "Smart test selection based on changes"
->>>>>>> 670c0edf
                 ]
             }
         }
@@ -185,15 +184,11 @@
     LOCAL_TIDY="$SCRIPT_DIR/tidy/tidy_monitor.py"
     GLOBAL_TIDY="$HOME/.claude/orchestra/tidy/tidy_monitor.py"
 
-<<<<<<< HEAD
-    # Priority: local task, global task, local timemachine, global timemachine, local tidy, global tidy
-=======
     # Check for tester monitor
     LOCAL_TESTER="$SCRIPT_DIR/tester/tester_monitor.py"
     GLOBAL_TESTER="$HOME/.claude/orchestra/tester/tester_monitor.py"
 
-    # Priority: local task, global task, local timemachine, global timemachine, local tester, global tester
->>>>>>> 670c0edf
+    # Priority: local task, global task, local timemachine, global timemachine, local tidy, global tidy, local tester, global tester
     if [ -f "$LOCAL_TASK" ]; then
         MONITOR_SCRIPT="$LOCAL_TASK"
     elif [ -f "$GLOBAL_TASK" ]; then
@@ -202,17 +197,14 @@
         MONITOR_SCRIPT="$LOCAL_TM"
     elif [ -f "$GLOBAL_TM" ]; then
         MONITOR_SCRIPT="$GLOBAL_TM"
-<<<<<<< HEAD
     elif [ -f "$LOCAL_TIDY" ]; then
         MONITOR_SCRIPT="$LOCAL_TIDY"
     elif [ -f "$GLOBAL_TIDY" ]; then
         MONITOR_SCRIPT="$GLOBAL_TIDY"
-=======
     elif [ -f "$LOCAL_TESTER" ]; then
         MONITOR_SCRIPT="$LOCAL_TESTER"
     elif [ -f "$GLOBAL_TESTER" ]; then
         MONITOR_SCRIPT="$GLOBAL_TESTER"
->>>>>>> 670c0edf
     else
         echo "Error: No monitor script found" >&2
         exit 1
@@ -243,15 +235,12 @@
         elif extension == "timemachine":
             monitor_source = Path(__file__).parent / "extensions" / "timemachine" / "timemachine_monitor.py"
             monitor_dest = scripts_dir / "timemachine_monitor.py"
-<<<<<<< HEAD
         elif extension == "tidy":
             monitor_source = Path(__file__).parent / "extensions" / "tidy" / "tidy_monitor.py"
             monitor_dest = scripts_dir / "tidy_monitor.py"
-=======
         elif extension == "tester":
             monitor_source = Path(__file__).parent / "extensions" / "tester" / "tester_monitor.py"
             monitor_dest = scripts_dir / "tester_monitor.py"
->>>>>>> 670c0edf
         else:
             self.console.print(f"[bold red]⚠️ Warning:[/bold red] No monitor script configured for {extension}")
             return
@@ -599,17 +588,14 @@
         elif extension == "timemachine":
             self.console.print(f"   [dim]-[/dim] {commands_dir / 'timemachine'}/*.md (sub-commands)")
             start_cmd = "/timemachine list"
-<<<<<<< HEAD
         elif extension == "tidy":
             self.console.print(f"   [dim]-[/dim] {commands_dir / 'tidy'}/*.md (sub-commands)")
             start_cmd = "/tidy init"
-        else:
-            start_cmd = f"/{extension}"
-=======
         elif extension == "tester":
             self.console.print(f"   [dim]-[/dim] {commands_dir / 'tester'}/*.md (sub-commands)")
             start_cmd = "/tester calibrate"
->>>>>>> 670c0edf
+        else:
+            start_cmd = f"/{extension}"
 
         self.console.print(f"[bold]🚀 Bootstrap:[/bold] {scripts_dir.parent / 'bootstrap.sh'}")
         self.console.print(f"[bold]🪝 Hooks:[/bold] Configured in {settings_file}")
@@ -618,13 +604,8 @@
 
     def _install_subagents(self, extension: str, scope: str) -> None:
         """Install subagents for an extension"""
-<<<<<<< HEAD
-        if extension not in ["task", "tidy"]:
-            return  # Only task and tidy currently use subagents
-=======
-        if extension not in ["task", "tester"]:
-            return  # Only task and tester use subagents
->>>>>>> 670c0edf
+        if extension not in ["task", "tidy", "tester"]:
+            return  # Only task, tidy, and tester use subagents
 
         # Determine agents directory
         if scope == "global":
@@ -778,35 +759,10 @@
         if agents_dir.exists():
             if extension == "task":
                 agent_files = ["off-topic-detector.md", "over-engineering-detector.md", "scope-creep-detector.md"]
-<<<<<<< HEAD
-                for agent_file in agent_files:
-                    agent_path = agents_dir / agent_file
-                    if agent_path.exists():
-                        try:
-                            with open(agent_path, 'r') as f:
-                                # Check if it's our agent by looking for specific content
-                                content = f.read()
-                                if "Orchestra Task Monitor" in content or "scope creep" in content:
-                                    agent_path.unlink()
-                                    removed = True
-                        except Exception:
-                            pass
+                content_check = lambda c: "Orchestra Task Monitor" in c or "scope creep" in c
             elif extension == "tidy":
                 agent_files = ["code-quality-analyzer.md", "fix-suggester.md"]
-                for agent_file in agent_files:
-                    agent_path = agents_dir / agent_file
-                    if agent_path.exists():
-                        try:
-                            with open(agent_path, 'r') as f:
-                                # Check if it's our agent by looking for specific content
-                                content = f.read()
-                                if "code quality analyzer" in content or "fix suggestion specialist" in content:
-                                    agent_path.unlink()
-                                    removed = True
-                        except Exception:
-                            pass
-=======
-                content_check = lambda c: "Orchestra Task Monitor" in c or "scope creep" in c
+                content_check = lambda c: "code quality analyzer" in c or "fix suggestion specialist" in c
             elif extension == "tester":
                 agent_files = ["test-calibrator.md", "test-runner.md"]
                 content_check = lambda c: "Test Calibrator" in c or "Test Runner" in c
@@ -826,7 +782,6 @@
                                 removed = True
                     except Exception:
                         pass
->>>>>>> 670c0edf
 
         # Remove scripts directory (always safe to remove as it's only for Orchestra)
         if scripts_dir.exists():
